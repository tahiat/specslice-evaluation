--- conflicted
+++ resolved
@@ -95,11 +95,7 @@
     '''
     parent_dir: str = os.path.dirname(os.getcwd())
     if is_git_directory(parent_dir):
-<<<<<<< HEAD
         remote_url = subprocess.check_output(['git', 'config', '--get', 'remote.origin.url'], cwd= parent_dir).decode().strip()
-=======
-        remote_url = remote_url = subprocess.check_output(['git', 'config', '--get', 'remote.origin.url']).decode().strip()
->>>>>>> 76982ca7
         return get_repository_name(remote_url) == specimin_project_name
     else:
         return False    
@@ -341,12 +337,7 @@
         checkout_commit(commit_hash, os.path.join(input_dir, repo_name))
 
     specimin_command: str = build_specimin_command(repo_name, os.path.join(issue_folder_abs_dir, issue_id), issue_data[JsonKeys.ROOT_DIR.value], issue_data[JsonKeys.TARGETS.value])
-<<<<<<< HEAD
-    result: Result = run_specimin(issue_id ,specimin_command, _specimin_path)
-=======
-    specimin_path = get_specimin_path()
-    result: Result = run_specimin(issue_id ,specimin_command, specimin_path)
->>>>>>> 76982ca7
+    result: Result = run_specimin(issue_id , specimin_command, _specimin_path)
     print(f"{result.name} - {result.status}")
     return result
 
